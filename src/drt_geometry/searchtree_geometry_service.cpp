--- conflicted
+++ resolved
@@ -5,11 +5,7 @@
 
  \level 1
 
-<<<<<<< HEAD
-\maintainer Martin Kronbichler
-=======
  \maintainer Martin Kronbichler
->>>>>>> a06175f5
  */
 
 #include "element_coordtrafo.H"
